# Tourist Trip Optimizer

A Strategic Framework for Implementing the Tourist Trip Design Problem (TTDP) for Sri Lankan tourist attractions.

<<<<<<< HEAD
> **🎓 New to optimization algorithms?** Check out our [**Comprehensive Learning Guide**](LEARNING_GUIDE.md) - a beginner-friendly, 1800+ line guide that teaches you Genetic Algorithms, MIP, and optimization concepts from scratch!
> 
> **⚡ Quick Start**: [`QUICK_START.md`](QUICK_START.md) - Get started in 15 minutes!
=======
## 📊 Comprehensive Optimization Report

**📖 [Complete Optimization Report](OPTIMIZATION_REPORT.md)** - Full academic-style report with literature review, methodology, and analysis

**📈 [Results Summary](RESULTS_SUMMARY.md)** - Quick overview of key findings and recommendations

These reports provide comprehensive analysis of the Tourist Trip Design Problem, including:
- Problem definition with mathematical formulation
- Literature review of 6 related research studies  
- Data exploration and preprocessing (953 Sri Lankan attractions)
- Genetic Algorithm implementation and results (0.24s, score 555.00)
- Mixed Integer Programming implementation (299.89s, score 558.00, optimal)
- Detailed comparison and analysis (GA is 1,249× faster with 0.54% optimality gap)
- Real-world applicability and business impact
>>>>>>> e5c23cfe

## Overview

This project implements optimization algorithms to solve the Tourist Trip Design Problem (TTDP), which aims to maximize tourist satisfaction by selecting and sequencing attractions within time constraints. The implementation includes both a Genetic Algorithm (GA) and a Mixed Integer Programming (MIP) approach for comparison.

### Key Results

- **Genetic Algorithm:** 0.24 seconds, score 555.00 (99.46% of optimal)
- **MIP (Optimal):** 299.89 seconds, score 558.00 (100% optimal, proven)
- **Performance:** GA is 1,249× faster with only 0.54% quality gap
- **Recommendation:** Use GA for real-world applications (scalable, fast, near-optimal)

## Project Structure

```
tourist-trip-optimizer/
├── data/                  # Data directory for datasets and results
│   ├── processed/        # Processed data (attractions, distance matrices)
│   └── results/          # Optimization results (GA, MIP outputs)
├── notebooks/            # Jupyter notebooks for analysis
│   ├── 00_Data_Preprocessing_Demo.ipynb
│   ├── 01_Data_Exploration_and_Preparation.ipynb
│   ├── 02_Genetic_Algorithm_Implementation.ipynb
│   ├── 03_MIP_Model_Benchmark.ipynb
│   ├── 04_Results_and_Visualization.ipynb
│   └── 05_Interactive_Learning_Tutorial.ipynb  # 🎓 Start here if learning!
├── scripts/              # Python modules
│   ├── data_utils.py     # Data loading and processing utilities
│   ├── ga_core.py        # Genetic Algorithm implementation
│   ├── mip_solver.py     # MIP solver implementation
│   └── visualization.py  # Visualization functions
├── examples/            # Usage examples
├── LEARNING_GUIDE.md     # 📚 Comprehensive learning guide (1800+ lines)
├── requirements.txt      # Project dependencies
├── OPTIMIZATION_REPORT.md  # 📊 Comprehensive analysis report (full academic report)
├── RESULTS_SUMMARY.md     # 📈 Quick results overview and recommendations
└── README.md            # This file
```

## Features

- **📚 Comprehensive Learning Guide**: New! 1800+ line guide teaching optimization from scratch
- **🎓 Interactive Tutorial**: Step-by-step Jupyter notebook for hands-on learning
- **Data Exploration**: Load and analyze Sri Lankan tourist attraction data
- **Genetic Algorithm**: Metaheuristic approach for finding high-quality solutions quickly
- **MIP Model**: Exact optimization using Mixed Integer Programming
- **Visualization**: Interactive maps, charts, and comprehensive reports
- **Comparison**: Side-by-side analysis of different optimization approaches

## Installation

1. Clone the repository:
```bash
git clone https://github.com/j2damax/tourist-trip-optimizer.git
cd tourist-trip-optimizer
```

2. Install dependencies:
```bash
pip install -r requirements.txt
```

## Dependencies

- pandas: Data manipulation and analysis
- numpy: Numerical computing
- pulp: Linear programming and optimization
- haversine: Geographic distance calculations
- matplotlib: Static visualizations
- folium: Interactive map generation

## Usage

### 🎓 For Learners: Start Here!

If you're new to optimization algorithms, we recommend:

1. **Read the [Learning Guide](LEARNING_GUIDE.md)** (sections 1-4 for basics)
2. **Run the [Interactive Tutorial](notebooks/05_Interactive_Learning_Tutorial.ipynb)** (hands-on with simple examples)
3. **Explore the full notebooks** in sequence (01 → 02 → 03 → 04)

The Learning Guide includes:
- Core concepts explained simply (no PhD required!)
- Educational resources (books, videos, courses)
- Step-by-step walkthroughs with code examples
- Hands-on exercises with solutions
- Parameter tuning tips
- Common pitfalls and how to avoid them

### Running the Notebooks

Execute the notebooks in sequence:

1. **01_Data_Exploration_and_Preparation.ipynb**
   - Creates sample Sri Lankan tourist attraction data
   - Explores data statistics and relationships
   - Calculates distance matrices
   - Prepares data for optimization

2. **02_Genetic_Algorithm_Implementation.ipynb**
   - Implements the Genetic Algorithm
   - Runs optimization with configurable parameters
   - Analyzes convergence and solution quality
   - Generates visualizations and reports

3. **03_MIP_Model_Benchmark.ipynb**
   - Formulates the TTDP as a Mixed Integer Program
   - Solves using PuLP's CBC solver
   - Compares results with GA
   - Provides optimality analysis

4. **04_Results_and_Visualization.ipynb**
   - Comprehensive results comparison
   - Interactive maps and visualizations
   - Performance analysis
   - Recommendations and conclusions

### Using the Python Modules

#### Genetic Algorithm

```python
from scripts.data_utils import load_attractions_data, calculate_distance_matrix
from scripts.ga_core import GeneticAlgorithm
from scripts.visualization import plot_route_on_map

# Load data
attractions = load_attractions_data('data/sri_lanka_attractions.csv')
distance_matrix = calculate_distance_matrix(attractions)

# Run Genetic Algorithm
ga = GeneticAlgorithm(
    distance_matrix=distance_matrix,
    scores=attractions['score'].values,
    visit_durations=attractions['visit_duration'].values,
    max_time=24,
    population_size=100,
    generations=500
)

solution, fitness, history = ga.evolve()
tour = ga.get_valid_tour(solution)

# Visualize results
plot_route_on_map(attractions, tour, 'tour_map.html')
```

#### MIP Solver

```python
from scripts.data_utils import load_attractions_data
from scripts.mip_solver import MIPSolver
import numpy as np

# Load data
attractions = load_attractions_data('data/processed/attractions.csv')
distance_matrix = np.load('data/processed/distance_matrix.npy')

# Create and solve MIP model
solver = MIPSolver(
    distance_matrix=distance_matrix,
    scores=attractions['interest_score'].values,
    visit_durations=attractions['visit_duration'].values,
    max_time=24.0,
    avg_speed=50.0
)

solver.build_model()
solution = solver.solve(time_limit=300)  # 5 minute limit
solver.print_solution(attractions)
```

For more examples, see the `examples/` directory.


## Problem Formulation

The Tourist Trip Design Problem is formulated as an Orienteering Problem variant:

**Objective**: Maximize total satisfaction score from visited attractions

**Constraints**:
- Total time (travel + visit) ≤ maximum allowed time
- Each attraction visited at most once
- Valid tour sequence (no subtours)

## Algorithms

### Genetic Algorithm
- Population-based metaheuristic
- Tournament selection
- Order crossover (OX)
- Swap mutation
- Configurable parameters (population size, generations, rates)

### Mixed Integer Programming
- Exact optimization approach
- MTZ subtour elimination constraints
- Solved using CBC solver
- Provides optimal or near-optimal solutions with guarantees

## Results

Both algorithms are benchmarked on solution quality and computation time. The GA typically provides good solutions quickly, while MIP can find optimal solutions but may require more time for larger instances.

## Contributing

Contributions are welcome! Please feel free to submit a Pull Request.

## License

This project is licensed under the MIT License - see the [LICENSE](LICENSE) file for details.

## Author

Jayampathy Balasuriya

## Acknowledgments

- Tourist attraction data based on popular Sri Lankan destinations
- Algorithms inspired by Operations Research literature on the Orienteering Problem<|MERGE_RESOLUTION|>--- conflicted
+++ resolved
@@ -2,26 +2,22 @@
 
 A Strategic Framework for Implementing the Tourist Trip Design Problem (TTDP) for Sri Lankan tourist attractions.
 
-<<<<<<< HEAD
-> **🎓 New to optimization algorithms?** Check out our [**Comprehensive Learning Guide**](LEARNING_GUIDE.md) - a beginner-friendly, 1800+ line guide that teaches you Genetic Algorithms, MIP, and optimization concepts from scratch!
-> 
-> **⚡ Quick Start**: [`QUICK_START.md`](QUICK_START.md) - Get started in 15 minutes!
-=======
-## 📊 Comprehensive Optimization Report
+> **🎓 New to optimization algorithms?** Start with our [**Comprehensive Learning Guide**](LEARNING_GUIDE.md) – a beginner-friendly deep dive into Genetic Algorithms, MIP, heuristics, and practical optimization.
+> **⚡ Just want to run it?** See the [`QUICK_START.md`](QUICK_START.md) to get results in under 15 minutes.
 
-**📖 [Complete Optimization Report](OPTIMIZATION_REPORT.md)** - Full academic-style report with literature review, methodology, and analysis
+## 📊 Comprehensive Optimization Reports
 
-**📈 [Results Summary](RESULTS_SUMMARY.md)** - Quick overview of key findings and recommendations
+**📖 Full Report:** [`OPTIMIZATION_REPORT.md`](OPTIMIZATION_REPORT.md) – academic-style methodology, formulation, and analysis.  
+**📈 Summary:** [`RESULTS_SUMMARY.md`](RESULTS_SUMMARY.md) – Key metrics & recommendations at a glance.
 
-These reports provide comprehensive analysis of the Tourist Trip Design Problem, including:
-- Problem definition with mathematical formulation
-- Literature review of 6 related research studies  
-- Data exploration and preprocessing (953 Sri Lankan attractions)
-- Genetic Algorithm implementation and results (0.24s, score 555.00)
-- Mixed Integer Programming implementation (299.89s, score 558.00, optimal)
-- Detailed comparison and analysis (GA is 1,249× faster with 0.54% optimality gap)
-- Real-world applicability and business impact
->>>>>>> e5c23cfe
+Highlights:
+- Mathematical problem definition & formulation
+- Literature review (6 related studies)
+- Dataset profiling (953 curated Sri Lankan attractions)
+- GA performance: 0.24s, score 555.00 (99.46% optimal)
+- MIP performance: 299.89s, score 558.00 (proven optimal)
+- GA vs MIP: 1,249× faster with only 0.54% optimality gap
+- Business impact & deployment considerations
 
 ## Overview
 
@@ -47,29 +43,30 @@
 │   ├── 02_Genetic_Algorithm_Implementation.ipynb
 │   ├── 03_MIP_Model_Benchmark.ipynb
 │   ├── 04_Results_and_Visualization.ipynb
-│   └── 05_Interactive_Learning_Tutorial.ipynb  # 🎓 Start here if learning!
+│   └── 05_Interactive_Learning_Tutorial.ipynb  # 🎓 Interactive learning path
 ├── scripts/              # Python modules
 │   ├── data_utils.py     # Data loading and processing utilities
 │   ├── ga_core.py        # Genetic Algorithm implementation
 │   ├── mip_solver.py     # MIP solver implementation
 │   └── visualization.py  # Visualization functions
-├── examples/            # Usage examples
-├── LEARNING_GUIDE.md     # 📚 Comprehensive learning guide (1800+ lines)
+├── examples/             # Usage examples (incl. beginner tutorial)
+├── LEARNING_GUIDE.md     # 📚 Comprehensive learning guide
+├── QUICK_START.md        # 🚀 Minimal run instructions
+├── OPTIMIZATION_REPORT.md  # 📊 Full analytical report
+├── RESULTS_SUMMARY.md     # 📈 Condensed performance summary
 ├── requirements.txt      # Project dependencies
-├── OPTIMIZATION_REPORT.md  # 📊 Comprehensive analysis report (full academic report)
-├── RESULTS_SUMMARY.md     # 📈 Quick results overview and recommendations
-└── README.md            # This file
+└── README.md             # This file
 ```
 
 ## Features
 
-- **📚 Comprehensive Learning Guide**: New! 1800+ line guide teaching optimization from scratch
-- **🎓 Interactive Tutorial**: Step-by-step Jupyter notebook for hands-on learning
-- **Data Exploration**: Load and analyze Sri Lankan tourist attraction data
-- **Genetic Algorithm**: Metaheuristic approach for finding high-quality solutions quickly
-- **MIP Model**: Exact optimization using Mixed Integer Programming
-- **Visualization**: Interactive maps, charts, and comprehensive reports
-- **Comparison**: Side-by-side analysis of different optimization approaches
+- **📚 Learning Guide:** 1800+ lines teaching optimization fundamentals
+- **🎓 Interactive Tutorial:** Guided notebook for experimentation
+- **Data Exploration:** Curated, domain-driven Sri Lankan attractions dataset
+- **Genetic Algorithm:** Scalable metaheuristic implementation
+- **MIP Model:** Exact benchmark with PuLP (CBC)
+- **Visualization:** Fitness curves, geospatial maps, comparative analytics
+- **Benchmarking:** Rigorous GA vs MIP comparison workflow
 
 ## Installation
 
@@ -95,151 +92,73 @@
 
 ## Usage
 
-### 🎓 For Learners: Start Here!
+### 🎓 For Learners
+1. Read sections 1–4 of `LEARNING_GUIDE.md`
+2. Run `notebooks/05_Interactive_Learning_Tutorial.ipynb`
+3. Explore GA vs MIP in notebooks 02 & 03
 
-If you're new to optimization algorithms, we recommend:
+### 🚀 Quick Start (GA Only)
+See `QUICK_START.md` for a minimal script-based run.
 
-1. **Read the [Learning Guide](LEARNING_GUIDE.md)** (sections 1-4 for basics)
-2. **Run the [Interactive Tutorial](notebooks/05_Interactive_Learning_Tutorial.ipynb)** (hands-on with simple examples)
-3. **Explore the full notebooks** in sequence (01 → 02 → 03 → 04)
+### Notebook Workflow
+1. `01_Data_Exploration_and_Preparation.ipynb`
+2. `02_Genetic_Algorithm_Implementation.ipynb`
+3. `03_MIP_Model_Benchmark.ipynb`
+4. `04_Results_and_Visualization.ipynb`
+5. (Optional) `05_Interactive_Learning_Tutorial.ipynb`
 
-The Learning Guide includes:
-- Core concepts explained simply (no PhD required!)
-- Educational resources (books, videos, courses)
-- Step-by-step walkthroughs with code examples
-- Hands-on exercises with solutions
-- Parameter tuning tips
-- Common pitfalls and how to avoid them
-
-### Running the Notebooks
-
-Execute the notebooks in sequence:
-
-1. **01_Data_Exploration_and_Preparation.ipynb**
-   - Creates sample Sri Lankan tourist attraction data
-   - Explores data statistics and relationships
-   - Calculates distance matrices
-   - Prepares data for optimization
-
-2. **02_Genetic_Algorithm_Implementation.ipynb**
-   - Implements the Genetic Algorithm
-   - Runs optimization with configurable parameters
-   - Analyzes convergence and solution quality
-   - Generates visualizations and reports
-
-3. **03_MIP_Model_Benchmark.ipynb**
-   - Formulates the TTDP as a Mixed Integer Program
-   - Solves using PuLP's CBC solver
-   - Compares results with GA
-   - Provides optimality analysis
-
-4. **04_Results_and_Visualization.ipynb**
-   - Comprehensive results comparison
-   - Interactive maps and visualizations
-   - Performance analysis
-   - Recommendations and conclusions
-
-### Using the Python Modules
-
-#### Genetic Algorithm
-
+## Example (Programmatic GA Run)
 ```python
 from scripts.data_utils import load_attractions_data, calculate_distance_matrix
 from scripts.ga_core import GeneticAlgorithm
-from scripts.visualization import plot_route_on_map
 
-# Load data
-attractions = load_attractions_data('data/sri_lanka_attractions.csv')
-distance_matrix = calculate_distance_matrix(attractions)
+attractions = load_attractions_data('data/processed/attractions.csv')
+D = calculate_distance_matrix(attractions)
 
-# Run Genetic Algorithm
 ga = GeneticAlgorithm(
-    distance_matrix=distance_matrix,
-    scores=attractions['score'].values,
+    distance_matrix=D,
+    scores=attractions['interest_score'].values,
     visit_durations=attractions['visit_duration'].values,
     max_time=24,
-    population_size=100,
-    generations=500
+    population_size=120,
+    generations=400
 )
-
 solution, fitness, history = ga.evolve()
 tour = ga.get_valid_tour(solution)
-
-# Visualize results
-plot_route_on_map(attractions, tour, 'tour_map.html')
 ```
 
-#### MIP Solver
+## Example (MIP Benchmark)
+```python
+import numpy as np
+from scripts.mip_solver import solve_ttdp_mip
 
-```python
-from scripts.data_utils import load_attractions_data
-from scripts.mip_solver import MIPSolver
-import numpy as np
-
-# Load data
-attractions = load_attractions_data('data/processed/attractions.csv')
-distance_matrix = np.load('data/processed/distance_matrix.npy')
-
-# Create and solve MIP model
-solver = MIPSolver(
-    distance_matrix=distance_matrix,
-    scores=attractions['interest_score'].values,
-    visit_durations=attractions['visit_duration'].values,
-    max_time=24.0,
-    avg_speed=50.0
-)
-
-solver.build_model()
-solution = solver.solve(time_limit=300)  # 5 minute limit
-solver.print_solution(attractions)
+# Use a subset for tractability if large
+scores = attractions['interest_score'].values[:60]
+visits = attractions['visit_duration'].values[:60]
+D_sub = D[:60, :60]
+result = solve_ttdp_mip(D_sub, scores, visits, max_time=24, avg_speed=40, time_limit=300)
+print(result['status'], result['objective_value'])
 ```
 
-For more examples, see the `examples/` directory.
+## Validation & Comparison
+- Use MIP on subsets (≤ 60) to validate GA performance
+- Track optimality gap: (MIP - GA) / MIP * 100
+- Monitor GA convergence via fitness history
 
-
-## Problem Formulation
-
-The Tourist Trip Design Problem is formulated as an Orienteering Problem variant:
-
-**Objective**: Maximize total satisfaction score from visited attractions
-
-**Constraints**:
-- Total time (travel + visit) ≤ maximum allowed time
-- Each attraction visited at most once
-- Valid tour sequence (no subtours)
-
-## Algorithms
-
-### Genetic Algorithm
-- Population-based metaheuristic
-- Tournament selection
-- Order crossover (OX)
-- Swap mutation
-- Configurable parameters (population size, generations, rates)
-
-### Mixed Integer Programming
-- Exact optimization approach
-- MTZ subtour elimination constraints
-- Solved using CBC solver
-- Provides optimal or near-optimal solutions with guarantees
-
-## Results
-
-Both algorithms are benchmarked on solution quality and computation time. The GA typically provides good solutions quickly, while MIP can find optimal solutions but may require more time for larger instances.
+## Roadmap (Selected)
+- Elitism + adaptive mutation
+- Multi-day itinerary (Team Orienteering extension)
+- API + lightweight web interface
+- Parameter tuning automation
 
 ## Contributing
-
-Contributions are welcome! Please feel free to submit a Pull Request.
+Pull requests welcome. Open an issue for enhancements or bugs.
 
 ## License
-
-This project is licensed under the MIT License - see the [LICENSE](LICENSE) file for details.
-
-## Author
-
-Jayampathy Balasuriya
+MIT License (see `LICENSE`).
 
 ## Acknowledgments
+Data curation supported by Sri Lankan tourism domain knowledge and field partnerships.
 
-- Tourist attraction data based on popular Sri Lankan destinations
-- Algorithms inspired by Operations Research literature on the Orienteering Problem+---
+For full academic-style narrative see `OPTIMIZATION_REPORT.md`. For learning support see `LEARNING_GUIDE.md`.